--- conflicted
+++ resolved
@@ -5,11 +5,6 @@
 Brainflow is a library intended to obtain, parse and analyze EEG\EMG\ECG data from OpenBCI boards.
 
 Core module of this library is implemented in C\C++ and available for all bindings as a dynamic library. This approach allows to reduce code duplication and simplify maintenance, also it's better than any streaming based solution because using this library you don't need to worry about inter process communication and it's a single dependency.
-
-<<<<<<< HEAD
-=======
-This project was forked by OpenBCI from [Andrey1994/brainflow](https://github.com/Andrey1994/brainflow)
->>>>>>> 96a35b65
 
 #### *NOTE: Brainflow was forked by OpenBCI community, I will contribute to [OpenBCI's fork](https://github.com/OpenBCI/brainflow) and maintain it. To download the latest stable version of Brainflow feel free to use OpenBCI's fork. Both versions are exactly the same*
 
@@ -25,11 +20,7 @@
 
 *Windows(AppVeyour)*:
 
-<<<<<<< HEAD
 [![Build status](https://ci.appveyor.com/api/projects/status/4gr8uy65f86eh2b5/branch/master?svg=true)](https://ci.appveyor.com/project/Andrey1994/brainflow/branch/master)
-=======
-[![Build status](https://ci.appveyor.com/api/projects/status/kuuoa32me3253jad/branch/master?svg=true)](https://ci.appveyor.com/project/daniellasry/brainflow/branch/master)
->>>>>>> 96a35b65
 
 ## Brainflow Bindings
 We support bindings for:
@@ -40,10 +31,5 @@
 * [Matlab](./matlab-package/brainflow/)
 * [C# (Windows only)](./csharp-package/brainflow/)
 
-<<<<<<< HEAD
-These bindings just call methods from dynamic libraries, if you are interested in other programming languages - feel free to create feature request
-
-=======
->>>>>>> 96a35b65
 ## License: 
 MIT