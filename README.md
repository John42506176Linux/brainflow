--- conflicted
+++ resolved
@@ -19,23 +19,7 @@
 
 *Windows(AppVeyour)*:
 
-<<<<<<< HEAD
 [![Build status](https://ci.appveyor.com/api/projects/status/4gr8uy65f86eh2b5?svg=true)](https://ci.appveyor.com/project/Andrey1994/brainflow)
-=======
-[![Build status](https://ci.appveyor.com/api/projects/status/kuuoa32me3253jad/branch/master?svg=true)](https://ci.appveyor.com/project/daniellasry/brainflow/branch/master)
-
-## Shared library methods:
-```
-int prepare_session (int board_id, const char *port_name);
-int start_stream (int buffer_size);
-int stop_stream ();
-int release_session ();
-int get_current_board_data (int num_samples, float *data_buf, double *ts_buf, int *returned_samples);
-int get_board_data_count (int *result);
-int get_board_data (int data_count, float *data_buf, double *ts_buf);
-int set_log_level (int log_level);
-int config_board (char *config);
-```
 
 ## Brainflow Bindings
 We support bindings for:
@@ -48,86 +32,5 @@
 
 These bindings just call methods from dynamic libraries, if you are interested in other programming languages - feel free to create feature request
 
-## Build instructions
-
-*For now we commit compiled libraries directly to github, so if you don't need Cpp SDK and just want to use binding for your favorite language, you don't need to compile brainflow*
-
-### Compilation
-
-#### Windows
-* Install CMAKE>=3.10 (you can install cmake from pip of from [cmake website](https://cmake.org/))
-* Install Visual Studio(We just need MSBUILD and you are able to download it without Visual Studio but it's easier to install Visual Studio Community)
-```
-mkdir build
-cd build
-# if you install another Visual Studio you need to change the generator in command below, also you can change installation directory(you may skip installation if you don't need Cpp SDK), if you wanna commit compiled libraries you need to specify -DCMAKE_SYSTEM_VERSION=8.1 it's the oldest windows version which we support
-cmake -G "Visual Studio 15 2017 Win64" -DCMAKE_SYSTEM_VERSION=8.1 -DCMAKE_INSTALL_PREFIX=..\\installed\\ ..
-cmake --build . --target install --config Release
-cd ..
-```
-
-#### Linux
-* Install CMAKE>=3.10
-
-*If you wanna distribute compiled Linux linraries you HAVE to build it inside this [docker continer](https://github.com/Andrey1994/brainflow/blob/master/Docker/Dockerfile) otherwise your libraries will fail on Linux with another glibc version*
-
-Instructions to build and run docker container and [docker getting started guide](https://docs.docker.com/get-started/)
-```
-cd Docker
-docker build .
-docker run -it -v %host_path_to_brainflow%:%%path_inside_container% %container_id% /bin/bash
-```
-```
-mkdir build
-cd build
-cmake -DCMAKE_INSTALL_PREFIX=%install_path% ..
-make
-# you can skip installation step if you don't need Cpp API
-make install
-```
-
-### Python
-
-Following commands will install all required packages for you:
-```
-cd python-package
-pip install -e .
-```
-Or install it from [PYPI](https://pypi.org/project/brainflow/) with:
-```
-pip install brainflow
-```
-*For Ganglion(Windows) you may need to install visual c++ redistributable for your PC:*
-
-* [redist_x64](https://aka.ms/vs/16/release/vc_redist.x64.exe)
-* [redist_x86](https://aka.ms/vs/16/release/vc_redist.x86.exe)
-
-### R
-R package works via [Reticulate module](https://rstudio.github.io/reticulate/articles/introduction.html) which allows to call Python function directly from R, also it translates all Python classes(even user defined) to the corresponds R constructures.
-
-For now it is not added to the CRAN, so you will have to build this package manually using R-strudio or from command line and install python brainflow bindigs first(I recommend to install it system wide, you can install it to virtualenv but you will need to specify environment variable for reticulate to use this virtualenv)
-
-Usefull Links:
-* [Build package with R studio](https://support.rstudio.com/hc/en-us/articles/200486518-Customizing-Package-Build-Options)
-* [Reticulate module](https://rstudio.github.io/reticulate/articles/introduction.html)
-* You also able to build package from command line, you can check it in .travis.yml file
-
-### Java
-Java binding for brainflow is a Maven project to compile it you just need to run:
-```
-mvn package
-```
-
-### C#
-You will need to install Nuget packages to build it yourself and compile it using Microsoft Visual Studio
-
-### Cpp
-Brainflow is a Cpp library which provides low-level API to read data from OpenBCI, this API used by different bindings and for Cpp there is a high level API as well, you can check high level API classes and functions [here](./cpp-package)
-
-You can find usage example at [cpp-test](./tests/cpp)
-
-You need to compile and install brainflow to use it
->>>>>>> 99fad449
-
 ## License: 
 MIT