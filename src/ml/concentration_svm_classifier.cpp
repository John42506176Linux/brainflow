--- conflicted
+++ resolved
@@ -64,11 +64,7 @@
 #else
     if (model == NULL)
     {
-<<<<<<< HEAD
-        safe_logger (spdlog::level::err, "Please prepare classifier with prepare method.");
-=======
         safe_logger (spdlog::level::err, "Must prepare model before releasing it.");
->>>>>>> fa5effbd
         return (int)BrainFlowExitCodes::CLASSIFIER_IS_NOT_PREPARED_ERROR;
     }
     svm_free_model_content (model);
