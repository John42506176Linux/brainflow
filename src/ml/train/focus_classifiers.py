import glob
import argparse
import statistics
import os
import time
import pickle

import numpy as np
from sklearn import metrics
from sklearn.linear_model import LogisticRegression
from sklearn.dummy import DummyClassifier
from sklearn.discriminant_analysis import LinearDiscriminantAnalysis
from metric_learn import LMNN
from sklearn.neighbors import KNeighborsClassifier
from sklearn.decomposition import PCA
from sklearn.model_selection import train_test_split, cross_val_score

import brainflow
from brainflow.board_shim import BoardShim, BrainFlowInputParams, LogLevels, BoardIds
from brainflow.data_filter import DataFilter, FilterTypes, AggOperations, WindowFunctions, DetrendOperations
from brainflow.ml_model import BrainFlowMetrics, BrainFlowClassifiers, MLModel, BrainFlowModelParams

from svm_classifier import train_brainflow_search_svm, train_brainflow_svm


def prepare_data ():
    # use different windows, its kinda data augmentation
    window_sizes = [4.0, 6.0, 8.0, 10.0]
    overlaps = [0.5, 0.45, 0.4, 0.35] # percentage of window_size
    dataset_x = list ()
    dataset_y = list ()
    for data_type in ('relaxed', 'focused'):
        for file in glob.glob (os.path.join ('data', data_type, '*', '*.csv')):
            print (file)
            board_id = os.path.basename (os.path.dirname (file))
            try:
                board_id = int (board_id)
                data = DataFilter.read_file (file)
                sampling_rate = BoardShim.get_sampling_rate (board_id)
                eeg_channels = get_eeg_channels(board_id)
                for num, window_size in enumerate (window_sizes):
                    if data_type == 'focused':
                        cur_pos = sampling_rate * 10 # skip a little more for focus
                    else:
                        cur_pos = sampling_rate * 3
                    while cur_pos + int (window_size * sampling_rate) < data.shape[1]:
                        data_in_window = data[:, cur_pos:cur_pos + int (window_size * sampling_rate)]
                        bands = DataFilter.get_avg_band_powers (data_in_window, eeg_channels, sampling_rate, True)
                        feature_vector = np.concatenate ((bands[0], bands[1]))
                        dataset_x.append (feature_vector)
                        if data_type == 'relaxed':
                            dataset_y.append (0)
                        else:
                            dataset_y.append (1)
                        cur_pos = cur_pos + int (window_size * overlaps[num] * sampling_rate)
            except Exception as e:
                print (str (e))

    print ('Class 1: %d Class 0: %d' % (len ([x for x in dataset_y if x == 1]), len ([x for x in dataset_y if x == 0])))

    with open ('dataset_x.pickle', 'wb') as f:
        pickle.dump (dataset_x, f, protocol = 3)
    with open ('dataset_y.pickle', 'wb') as f:
        pickle.dump (dataset_y, f, protocol = 3)

    return dataset_x, dataset_y

def get_eeg_channels (board_id):
    eeg_channels = BoardShim.get_eeg_channels (board_id)
    # optional: filter some channels we dont want to consider
    try:
        eeg_names = BoardShim.get_eeg_names (board_id)
        selected_channels = list ()
        # blacklisted_channels = {'O1', 'O2'}
        blacklisted_channels = set ()
        for i, channel in enumerate (eeg_names):
            if not channel in blacklisted_channels:
                selected_channels.append (eeg_channels[i])
        eeg_channels = selected_channels
    except Exception as e:
        print (str (e))
    print ('channels to use: %s' % str (eeg_channels))
    return eeg_channels

def write_model(intercept,coefs,model_type):
    # we prepare dataset in C++ code in compile time, need to generate header for it
    coefficients_string = '%s' % (','.join([str(x) for x in coefs[0]]))
    file_content = '''
#pragma once


// clang-format off

const double %s_coefficients[10] = {%s};
double %s_intercept = %lf ;

// clang-format on
''' % (model_type,coefficients_string, model_type,intercept)
    file_name = f'{model_type}_model.h'
    file_path = os.path.join (os.path.dirname (os.path.realpath (__file__)), '..', 'inc', file_name)
    with open(file_path, 'w') as f:
        f.write (file_content)

def train_LDA(data):
    model = LinearDiscriminantAnalysis()
    print('#### Linear Discriminant Analysis ####')
    scores = cross_val_score (model, data[0], data[1], cv = 5, scoring = 'f1_macro', n_jobs = 8)
    print ('f1 macro %s' % str (scores))
    scores = cross_val_score (model, data[0], data[1], cv = 5, scoring = 'precision_macro', n_jobs = 8)
    print ('precision macro %s' % str (scores))
    scores = cross_val_score (model, data[0], data[1], cv = 5, scoring = 'recall_macro', n_jobs = 8)
    print('recall macro %s' % str(scores))
    model.fit(data[0], data[1])
    write_model(model.intercept_,model.coef_,'lda')

def train_regression (data):
    model = LogisticRegression (class_weight = 'balanced', solver = 'liblinear', max_iter = 3000)
    print('#### Logistic Regression ####')
    scores = cross_val_score (model, data[0], data[1], cv = 5, scoring = 'f1_macro', n_jobs = 8)
    print ('f1 macro %s' % str (scores))
    scores = cross_val_score (model, data[0], data[1], cv = 5, scoring = 'precision_macro', n_jobs = 8)
    print ('precision macro %s' % str (scores))
    scores = cross_val_score (model, data[0], data[1], cv = 5, scoring = 'recall_macro', n_jobs = 8)
    print ('recall macro %s' % str (scores))
    model.fit (data[0], data[1])
    write_model(model.intercept_,model.coef_,'regression')

def train_knn (data):
    model = KNeighborsClassifier (n_neighbors = 5)
    print('#### KNN ####')
    data_x = data[0].copy ()
    for i, x in enumerate (data_x):
        for j in range (5, 10):
            data_x[i][j] = data_x[i][j] / 5 # idea to make stddev less important than avg, 5 random value
    scores = cross_val_score (model, data_x, data[1], cv = 5, scoring = 'f1_macro', n_jobs = 8)
    print ('f1 macro %s' % str (scores))
    scores = cross_val_score (model, data_x, data[1], cv = 5, scoring = 'precision_macro', n_jobs = 8)
    print ('precision macro %s' % str (scores))
    scores = cross_val_score (model, data_x, data[1], cv = 5, scoring = 'recall_macro', n_jobs = 8)
    print ('recall macro %s' % str (scores))

def write_dataset (data):
    # we prepare dataset in C++ code in compile time, need to generate header for it

    y_string = '%s' % (', '.join ([str (x) for x in data[1]]))
    x_string_tmp = ['{' + ', '.join ([str (y) for y in x]) + '}' for x in data[0]]
    x_string = '%s' % (',\n'.join (x_string_tmp))
    file_content = '''
#pragma once


// clang-format off

double brainflow_focus_x[%d][10] = {%s};
int brainflow_focus_y[%d] = {%s};

// clang-format on
''' % (len (data[1]), x_string, len (data[1]), y_string)

    file_path = os.path.join (os.path.dirname (os.path.realpath (__file__)), '..', 'inc', 'focus_dataset.h')
    with open(file_path, 'w') as f:
        f.write (file_content)

def test_brainflow_lr (data):
    print ('Test BrainFlow LR')
    params = BrainFlowModelParams (BrainFlowMetrics.CONCENTRATION.value, BrainFlowClassifiers.REGRESSION.value)
    model = MLModel (params)
    start_time = time.time ()
    model.prepare ()
    predicted = [model.predict (x) > 0.5 for x in data[0]]
    model.release ()
    stop_time = time.time ()
    print ('Total time %f' % (stop_time - start_time))
    print (metrics.classification_report (data[1], predicted))

def test_brainflow_knn (data):
    print ('Test BrainFlow KNN')
    params = BrainFlowModelParams (BrainFlowMetrics.CONCENTRATION.value, BrainFlowClassifiers.KNN.value)
    model = MLModel (params)
    start_time = time.time ()
    model.prepare ()
    predicted = [model.predict (x) >= 0.5 for x in data[0]]
    model.release ()
    stop_time = time.time ()
    print ('Total time %f' % (stop_time - start_time))
    print (metrics.classification_report (data[1], predicted))

def test_brainflow_lda (data):
    print ('Test BrainFlow LDA')
    params = BrainFlowModelParams (BrainFlowMetrics.CONCENTRATION.value, BrainFlowClassifiers.LDA.value)
    model = MLModel (params)
    start_time = time.time ()
    model.prepare ()
    predicted = [model.predict (x) >= 0.5 for x in data[0]]
    model.release ()
    stop_time = time.time ()
    print ('Total time %f' % (stop_time - start_time))
    print(metrics.classification_report(data[1], predicted))
    
def test_brainflow_svm (data):
    print ('Test BrainFlow SVM')
    params = BrainFlowModelParams (BrainFlowMetrics.CONCENTRATION.value, BrainFlowClassifiers.SVM.value)
    model = MLModel (params)
    start_time = time.time ()
    model.prepare ()
    predicted = [model.predict (x) >= 0.5 for x in data[0]]
    model.release ()
    stop_time = time.time ()
    print ('Total time %f' % (stop_time - start_time))
    print (metrics.classification_report (data[1], predicted))


def main ():
    parser = argparse.ArgumentParser ()
    parser.add_argument ('--test', action = 'store_true')
    parser.add_argument('--reuse-dataset', action='store_true')
    parser.add_argument('--grid-search',action='store_true')
    args = parser.parse_args ()

    if args.reuse_dataset:
        with open ('dataset_x.pickle', 'rb') as f:
            dataset_x = pickle.load (f)
        with open ('dataset_y.pickle', 'rb') as f:
            dataset_y = pickle.load (f)
        data = dataset_x, dataset_y
    else:
        data = prepare_data ()
        write_dataset (data)
    if args.test:
        # since we port models from python to c++ we need to test it as well
        test_brainflow_knn (data)
<<<<<<< HEAD
        test_brainflow_lr(data)
        test_brainflow_svm(data)
        test_brainflow_lda(data)
    else:
        train_regression (data)
        train_knn(data)
        train_LDA(data)
=======
        test_brainflow_lr (data)
        test_brainflow_svm (data)
    else:
>>>>>>> e98c9225
        # Don't use grid search method unless you have to as it takes a while to complete
        train_brainflow_search_svm (data) if args.grid_search else train_brainflow_svm (data)
        train_regression (data)
        train_knn (data)


if __name__ == '__main__':
    main ()<|MERGE_RESOLUTION|>--- conflicted
+++ resolved
@@ -229,23 +229,15 @@
     if args.test:
         # since we port models from python to c++ we need to test it as well
         test_brainflow_knn (data)
-<<<<<<< HEAD
         test_brainflow_lr(data)
         test_brainflow_svm(data)
         test_brainflow_lda(data)
     else:
+        train_knn(data)
         train_regression (data)
-        train_knn(data)
-        train_LDA(data)
-=======
-        test_brainflow_lr (data)
-        test_brainflow_svm (data)
-    else:
->>>>>>> e98c9225
         # Don't use grid search method unless you have to as it takes a while to complete
         train_brainflow_search_svm (data) if args.grid_search else train_brainflow_svm (data)
-        train_regression (data)
-        train_knn (data)
+        train_LDA(data)
 
 
 if __name__ == '__main__':
