--- conflicted
+++ resolved
@@ -198,23 +198,22 @@
             {"other_channels", {9}}
         }},
         {"14",
-<<<<<<< HEAD
+            {{"name", "NotionOSC"},
+            {"sampling_rate", 250},
+            {"timestamp_channel", 10},
+            {"package_num_channel", 0},
+            {"num_rows", 11},
+            {"eeg_channels", {1, 2, 3, 4, 5, 6, 7, 8}},
+            {"eeg_names", "CP5,F5,C3,CP3,CP6,F6,C4,CP4"},
+            {"other_channels", {9}}
+        }},
+        {"15",
             {{"name", "IronBCI"},
             {"sampling_rate", 250},
             {"timestamp_channel", 9},
             {"package_num_channel", 0},
             {"num_rows", 10},
             {"eeg_channels", {1, 2, 3, 4, 5, 6, 7, 8}}
-=======
-            {{"name", "NotionOSC"},
-            {"sampling_rate", 250},
-            {"timestamp_channel", 10},
-            {"package_num_channel", 0},
-            {"num_rows", 11},
-            {"eeg_channels", {1, 2, 3, 4, 5, 6, 7, 8}},
-            {"eeg_names", "CP5,F5,C3,CP3,CP6,F6,C4,CP4"},
-            {"other_channels", {9}}
->>>>>>> 81cdb18a
         }}
     }
 }};
