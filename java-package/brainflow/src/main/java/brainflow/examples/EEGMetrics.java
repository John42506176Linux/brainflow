package brainflow.examples;

import org.apache.commons.lang3.ArrayUtils;
import org.apache.commons.lang3.tuple.Pair;

import brainflow.BoardIds;
import brainflow.BoardShim;
import brainflow.BrainFlowClassifiers;
import brainflow.BrainFlowInputParams;
import brainflow.BrainFlowMetrics;
import brainflow.BrainFlowModelParams;
import brainflow.DataFilter;
import brainflow.LogLevels;
import brainflow.MLModel;

public class EEGMetrics
{

    public static void main (String[] args) throws Exception
    {
        BoardShim.enable_board_logger ();
        BrainFlowInputParams params = new BrainFlowInputParams ();
        int board_id = parse_args (args, params);
        BoardShim board_shim = new BoardShim (board_id, params);
<<<<<<< HEAD
        int master_board_id = 0;
        if ((board_id == BoardIds.STREAMING_BOARD.get_code ()) ||
        (board_id == (int) BoardIds.PLAYBACK_FILE_BOARD.get_code ()))
        {
            try
            {
                master_board_id = Integer.parseInt(params.other_info);
            }
            catch (Exception e)
            {
                System.out.println("Other Info must be an integer when using Playback or streaming board.");
            }
        }
=======
        int master_board_id = board_shim.get_master_board_id ();
>>>>>>> 1d24ac11
        int sampling_rate = BoardShim.get_sampling_rate (master_board_id);
        int[] eeg_channels = BoardShim.get_eeg_channels (master_board_id);

        board_shim.prepare_session ();
        board_shim.start_stream (3600);
        BoardShim.log_message (LogLevels.LEVEL_INFO.get_code (), "Start sleeping in the main thread");
        // recommended window size for eeg metric calculation is at least 4 seconds, bigger is better
        Thread.sleep (5000);
        board_shim.stop_stream ();
        double[][] data = board_shim.get_board_data ();
        board_shim.release_session ();

        Pair<double[], double[]> bands = DataFilter.get_avg_band_powers (data, eeg_channels, sampling_rate, true);
        double[] feature_vector = ArrayUtils.addAll (bands.getLeft (), bands.getRight ());
        BrainFlowModelParams model_params = new BrainFlowModelParams (BrainFlowMetrics.CONCENTRATION.get_code (),
                BrainFlowClassifiers.REGRESSION.get_code ());
        MLModel concentration = new MLModel (model_params);
        concentration.prepare ();
        System.out.print ("Concentration: " + concentration.predict (feature_vector));
        concentration.release ();
    }

    private static int parse_args (String[] args, BrainFlowInputParams params)
    {
        int board_id = -1;
        for (int i = 0; i < args.length; i++)
        {
            if (args[i].equals ("--ip-address"))
            {
                params.ip_address = args[i + 1];
            }
            if (args[i].equals ("--serial-port"))
            {
                params.serial_port = args[i + 1];
            }
            if (args[i].equals ("--ip-port"))
            {
                params.ip_port = Integer.parseInt (args[i + 1]);
            }
            if (args[i].equals ("--ip-protocol"))
            {
                params.ip_protocol = Integer.parseInt (args[i + 1]);
            }
            if (args[i].equals ("--other-info"))
            {
                params.other_info = args[i + 1];
            }
            if (args[i].equals ("--board-id"))
            {
                board_id = Integer.parseInt (args[i + 1]);
            }
            if (args[i].equals ("--timeout"))
            {
                params.timeout = Integer.parseInt (args[i + 1]);
            }
            if (args[i].equals ("--serial-number"))
            {
                params.serial_number = args[i + 1];
            }
            if (args[i].equals ("--file"))
            {
                params.file = args[i + 1];
            }
        }
        return board_id;
    }
}<|MERGE_RESOLUTION|>--- conflicted
+++ resolved
@@ -22,23 +22,7 @@
         BrainFlowInputParams params = new BrainFlowInputParams ();
         int board_id = parse_args (args, params);
         BoardShim board_shim = new BoardShim (board_id, params);
-<<<<<<< HEAD
-        int master_board_id = 0;
-        if ((board_id == BoardIds.STREAMING_BOARD.get_code ()) ||
-        (board_id == (int) BoardIds.PLAYBACK_FILE_BOARD.get_code ()))
-        {
-            try
-            {
-                master_board_id = Integer.parseInt(params.other_info);
-            }
-            catch (Exception e)
-            {
-                System.out.println("Other Info must be an integer when using Playback or streaming board.");
-            }
-        }
-=======
         int master_board_id = board_shim.get_master_board_id ();
->>>>>>> 1d24ac11
         int sampling_rate = BoardShim.get_sampling_rate (master_board_id);
         int[] eeg_channels = BoardShim.get_eeg_channels (master_board_id);
 
