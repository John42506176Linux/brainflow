# Python

*Note: for now we provide only 64bit libraries, so you need 64bit python to run it*
Following commands will install all required packages for you:
```
cd python-package
pip install -e .
```
Or install it from [PYPI](https://pypi.org/project/brainflow/) with:
```
pip install brainflow
```
<<<<<<< HEAD

## [Documentation, Dev and User Guides and other useful information](https://brainflow.readthedocs.io/en/latest/index.html)
=======
## [BrainFlow Docs, Dev and User guides and other information](https://brainflow.readthedocs.io/en/latest/index.html)
>>>>>>> dace50a9
<|MERGE_RESOLUTION|>--- conflicted
+++ resolved
@@ -1,6 +1,5 @@
 # Python
 
-*Note: for now we provide only 64bit libraries, so you need 64bit python to run it*
 Following commands will install all required packages for you:
 ```
 cd python-package
@@ -10,9 +9,5 @@
 ```
 pip install brainflow
 ```
-<<<<<<< HEAD
 
-## [Documentation, Dev and User Guides and other useful information](https://brainflow.readthedocs.io/en/latest/index.html)
-=======
-## [BrainFlow Docs, Dev and User guides and other information](https://brainflow.readthedocs.io/en/latest/index.html)
->>>>>>> dace50a9
+## [BrainFlow Docs, Dev and User guides and other information](https://brainflow.readthedocs.io/en/latest/index.html)