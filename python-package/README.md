--- conflicted
+++ resolved
@@ -12,8 +12,4 @@
 * R
 * and so on
 
-<<<<<<< HEAD
-## [BrainFlow Docs, Dev and User guides and other information](https://brainflow.readthedocs.io/)
-=======
-## [BrainFlow Docs, Dev and User guides and other information](https://brainflow.readthedocs.io)
->>>>>>> bc8ca0c1
+## [BrainFlow Docs, Dev and User guides and other information](https://brainflow.readthedocs.io)