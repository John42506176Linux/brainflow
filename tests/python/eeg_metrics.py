import argparse
import time
import brainflow
import numpy as np

from brainflow.board_shim import BoardShim, BrainFlowInputParams, LogLevels, BoardIds,BrainFlowError
from brainflow.data_filter import DataFilter, FilterTypes, AggOperations, WindowFunctions, DetrendOperations
from brainflow.ml_model import MLModel, BrainFlowMetrics, BrainFlowClassifiers, BrainFlowModelParams
from brainflow.exit_codes import *


def main ():
    BoardShim.enable_board_logger ()
    DataFilter.enable_data_logger ()
    MLModel.enable_ml_logger ()

    parser = argparse.ArgumentParser ()
    # use docs to check which parameters are required for specific board, e.g. for Cyton - set serial port
    parser.add_argument ('--timeout', type = int, help  = 'timeout for device discovery or connection', required = False, default = 0)
    parser.add_argument ('--ip-port', type = int, help  = 'ip port', required = False, default = 0)
    parser.add_argument ('--ip-protocol', type = int, help  = 'ip protocol, check IpProtocolType enum', required = False, default = 0)
    parser.add_argument ('--ip-address', type = str, help  = 'ip address', required = False, default = '')
    parser.add_argument ('--serial-port', type = str, help  = 'serial port', required = False, default = '')
    parser.add_argument ('--mac-address', type = str, help  = 'mac address', required = False, default = '')
    parser.add_argument ('--other-info', type = str, help  = 'other info', required = False, default = '')
    parser.add_argument ('--streamer-params', type = str, help  = 'streamer params', required = False, default = '')
    parser.add_argument ('--serial-number', type = str, help  = 'serial number', required = False, default = '')
    parser.add_argument ('--board-id', type = int, help  = 'board id, check docs to get a list of supported boards', required = True)
    parser.add_argument ('--file', type = str, help  = 'file', required = False, default = '')
    args = parser.parse_args ()

    params = BrainFlowInputParams ()
    params.ip_port = args.ip_port
    params.serial_port = args.serial_port
    params.mac_address = args.mac_address
    params.other_info = args.other_info
    params.serial_number = args.serial_number
    params.ip_address = args.ip_address
    params.ip_protocol = args.ip_protocol
    params.timeout = args.timeout
    params.file = args.file
    board = BoardShim (args.board_id, params)
    master_board_id = args.board_id
    if ((args.board_id == BoardIds.STREAMING_BOARD.value) or (args.board_id == BoardIds.PLAYBACK_FILE_BOARD.value)):
        try:
            master_board_id = params.other_info
        except:
            raise BrainFlowError ('specify master board id using params.other_info', BrainflowExitCodes.INVALID_ARGUMENTS_ERROR.value)
    sampling_rate = BoardShim.get_sampling_rate (int(master_board_id))
    board.prepare_session ()
    board.start_stream (45000, args.streamer_params)
    BoardShim.log_message (LogLevels.LEVEL_INFO.value, 'start sleeping in the main thread')
    time.sleep (5) # recommended window size for eeg metric calculation is at least 4 seconds, bigger is better
    data = board.get_board_data ()
    board.stop_stream ()
    board.release_session ()

    eeg_channels = BoardShim.get_eeg_channels (int (master_board_id))
    bands = DataFilter.get_avg_band_powers (data, eeg_channels, sampling_rate, True)
    feature_vector = np.concatenate ((bands[0], bands[1]))
<<<<<<< HEAD
    print (feature_vector)

    # calc concentration
    concentration_params = BrainFlowModelParams (BrainFlowMetrics.CONCENTRATION.value, BrainFlowClassifiers.KNN.value)
    concentration = MLModel (concentration_params)
    concentration.prepare ()
    print ('Concentration: %f' % concentration.predict (feature_vector))
    concentration.release ()

    # calc relaxation
    relaxation_params = BrainFlowModelParams (BrainFlowMetrics.RELAXATION.value, BrainFlowClassifiers.REGRESSION.value)
    relaxation = MLModel (relaxation_params)
    relaxation.prepare ()
    print ('Relaxation: %f' % relaxation.predict (feature_vector))
    relaxation.release ()
=======
    print(feature_vector)
    
    for metric in BrainFlowMetrics:
        for classifier in BrainFlowClassifiers:
            concentration_params = BrainFlowModelParams (metric.value, classifier.value)
            concentration = MLModel (concentration_params)
            concentration.prepare ()
            print (f'{metric.name} {classifier.name}: {concentration.predict (feature_vector)}')
            concentration.release()
>>>>>>> e9a42c2c


if __name__ == "__main__":
    main ()<|MERGE_RESOLUTION|>--- conflicted
+++ resolved
@@ -58,23 +58,6 @@
     eeg_channels = BoardShim.get_eeg_channels (int (master_board_id))
     bands = DataFilter.get_avg_band_powers (data, eeg_channels, sampling_rate, True)
     feature_vector = np.concatenate ((bands[0], bands[1]))
-<<<<<<< HEAD
-    print (feature_vector)
-
-    # calc concentration
-    concentration_params = BrainFlowModelParams (BrainFlowMetrics.CONCENTRATION.value, BrainFlowClassifiers.KNN.value)
-    concentration = MLModel (concentration_params)
-    concentration.prepare ()
-    print ('Concentration: %f' % concentration.predict (feature_vector))
-    concentration.release ()
-
-    # calc relaxation
-    relaxation_params = BrainFlowModelParams (BrainFlowMetrics.RELAXATION.value, BrainFlowClassifiers.REGRESSION.value)
-    relaxation = MLModel (relaxation_params)
-    relaxation.prepare ()
-    print ('Relaxation: %f' % relaxation.predict (feature_vector))
-    relaxation.release ()
-=======
     print(feature_vector)
     
     for metric in BrainFlowMetrics:
@@ -84,8 +67,5 @@
             concentration.prepare ()
             print (f'{metric.name} {classifier.name}: {concentration.predict (feature_vector)}')
             concentration.release()
->>>>>>> e9a42c2c
-
-
 if __name__ == "__main__":
     main ()