image:
- Visual Studio 2017

stack: python 3

environment:
  PY_DIR: C:\Python36-x64
  AWS_ACCESS_KEY_ID:
    secure: 41Lh3mnlU+lVcr5eX3bTgmsKqcebacVgDOww7zb0r4E=
  AWS_SECRET_ACCESS_KEY:
    secure: jeVYQ02OTywaENrIcWvoZg+YzGnhiluCDes/kaJE4NeVIZqjlipFt5yXxCct9S5w
  PYPI_PASSWORD:
    secure: iwHCe7zJP1fu+Jv03MC+ArVwcbANHouo7xvXkJvqXPQ=
  GITHUB_TOKEN:
    secure: LrDw5C81iZpUPzP6fbzej6tzZvu59lQSXHPsYvx9DmG+LQXOewUdh4c460Jn1GC/

clone_depth: 3

build: off

init:
  - cmd: set PATH=%PY_DIR%;%PY_DIR%\Scripts;C:\Program Files\Java\jdk1.8.0\bin;%APPVEYOR_BUILD_FOLDER%\installed64\lib;%APPVEYOR_BUILD_FOLDER%\installed32\lib;%PATH%
  - cmd: set CNC_INSTALL_CNCA0_CNCB0_PORTS="YES"
  - cmd: set JAVA_HOME=C:\Program Files\Java\jdk1.8.0
  - cmd: set BRAINFLOW_VERSION=%APPVEYOR_REPO_TAG_NAME%

install:
  # compile brainflow for 32 and 64
  - mkdir %APPVEYOR_BUILD_FOLDER%\build32 && cd %APPVEYOR_BUILD_FOLDER%\build32 && cmake -G "Visual Studio 15 2017" -DCMAKE_SYSTEM_VERSION=8.1 -DCMAKE_INSTALL_PREFIX=..\installed32\ .. && cmake --build . --target install --config Release > brainflow_build32_stdout.txt
  - mkdir %APPVEYOR_BUILD_FOLDER%\build64 && cd %APPVEYOR_BUILD_FOLDER%\build64 && cmake -G "Visual Studio 15 2017 Win64" -DCMAKE_SYSTEM_VERSION=8.1 -DCMAKE_INSTALL_PREFIX=..\installed64\ .. && cmake --build . --target install --config Release > brainflow_build64_stdout.txt
  # build csharp (in order for copy ganglion mock into csharp test folder)
  ## nuget package for csharp
  - nuget install Accord -OutputDirectory ../csharp-package/brainflow/packages && nuget install Accord.Math -OutputDirectory ../csharp-package/brainflow/packages && nuget install MathNet.Filtering -OutputDirectory ../csharp-package/brainflow/packages
  ## 64
  - cd %APPVEYOR_BUILD_FOLDER%\csharp-package\brainflow && msbuild brainflow.sln /p:Configuration=Release /p:Platform=x64 /p:OutDir=..\..\..\tests\csharp\build\Release
  - cd %APPVEYOR_BUILD_FOLDER%\csharp-package\brainflow\brainflow\lib && cp BoardController.dll ..\..\..\..\tests\csharp\build\Release\
  # install emulator for cyton
  - pip install %APPVEYOR_BUILD_FOLDER%\emulator\
  - cd %APPVEYOR_BUILD_FOLDER% && %APPVEYOR_BUILD_FOLDER%\emulator\brainflow_emulator\com0com\certmgr.exe  /add %APPVEYOR_BUILD_FOLDER%\emulator\brainflow_emulator\com0com\com0com.cer /s /r localMachine root
  - cd %APPVEYOR_BUILD_FOLDER% && %APPVEYOR_BUILD_FOLDER%\emulator\brainflow_emulator\com0com\certmgr.exe /add %APPVEYOR_BUILD_FOLDER%\emulator\brainflow_emulator\com0com\com0com.cer /s /r localMachine trustedpublisher
  # build mock for ganglion
  - mkdir %APPVEYOR_BUILD_FOLDER%\GanglionBLEAPI\Mock\build
  - cd  %APPVEYOR_BUILD_FOLDER%\GanglionBLEAPI\Mock\build
  - cmake -G "Visual Studio 15 2017 Win64" -DCMAKE_SYSTEM_VERSION=8.1 ..
  - cmake --build . --config Release > ganglion_mock_build64_stdout.txt
  # store real ganglion libs libraries in compiled folder
  - cp %APPVEYOR_BUILD_FOLDER%\installed64\lib\GanglionLibNative64.dll  %APPVEYOR_BUILD_FOLDER%\compiled\GanglionLibNative64.dll
  - cp %APPVEYOR_BUILD_FOLDER%\installed32\lib\GanglionLibNative32.dll  %APPVEYOR_BUILD_FOLDER%\compiled\GanglionLibNative32.dll
  # replace real ganglion libs by mocks
  - cp %APPVEYOR_BUILD_FOLDER%\GanglionBLEAPI\Mock\compiled\Release\GanglionLibNative64.dll %APPVEYOR_BUILD_FOLDER%\python-package\brainflow\lib\GanglionLibNative64.dll
  - cp %APPVEYOR_BUILD_FOLDER%\GanglionBLEAPI\Mock\compiled\Release\GanglionLibNative64.dll %APPVEYOR_BUILD_FOLDER%\installed64\lib\GanglionLibNative64.dll
  - cp %APPVEYOR_BUILD_FOLDER%\GanglionBLEAPI\Mock\compiled\Release\GanglionLibNative64.dll %APPVEYOR_BUILD_FOLDER%\java-package\brainflow\src\main\resources\GanglionLibNative64.dll
  - cp %APPVEYOR_BUILD_FOLDER%\GanglionBLEAPI\Mock\compiled\Release\GanglionLibNative64.dll %APPVEYOR_BUILD_FOLDER%\tests\csharp\build\Release\
  # install python package
  - pip install %APPVEYOR_BUILD_FOLDER%\python-package\
  # build cpp
  - mkdir %APPVEYOR_BUILD_FOLDER%\tests\cpp\build && cd %APPVEYOR_BUILD_FOLDER%\tests\cpp\build && cmake -G "Visual Studio 15 2017 Win64" -DCMAKE_SYSTEM_VERSION=8.1 -DCMAKE_PREFIX_PATH=%APPVEYOR_BUILD_FOLDER%\installed64\ .. && cmake --build . --config Release > cpp_test_build64_stdout.txt
  - mkdir %APPVEYOR_BUILD_FOLDER%\tests\cpp\build32 && cd %APPVEYOR_BUILD_FOLDER%\tests\cpp\build32 && cmake -G "Visual Studio 15 2017" -DCMAKE_SYSTEM_VERSION=8.1 -DCMAKE_PREFIX_PATH=%APPVEYOR_BUILD_FOLDER%\installed32\ .. && cmake --build . --config Release > cpp_test_build32_stdout.txt
  # mvn package for java
<<<<<<< HEAD
  - cd %APPVEYOR_BUILD_FOLDER%\java-package\brainflow && mvn package > maven_package_stdout.txt && cd ..\..\tests\java && javac -classpath ..\..\java-package\brainflow\target\brainflow-jar-with-dependencies.jar BrainFlowGetData.java
=======
  - cd %APPVEYOR_BUILD_FOLDER%\java-package\brainflow && mvn package > maven_package_stdout.txt
>>>>>>> 1e668868

test_script:
  # tests for cyton
  - python %APPVEYOR_BUILD_FOLDER%\emulator\brainflow_emulator\cyton_windows.py python %APPVEYOR_BUILD_FOLDER%\tests\python\brainflow_get_data.py --log --board 0 --port
  - python %APPVEYOR_BUILD_FOLDER%\emulator\brainflow_emulator\cyton_windows.py %APPVEYOR_BUILD_FOLDER%\tests\cpp\build\Release\test_get_data.exe 0
  - python %APPVEYOR_BUILD_FOLDER%\emulator\brainflow_emulator\cyton_windows.py %APPVEYOR_BUILD_FOLDER%\tests\cpp\build32\Release\test_get_data.exe 0
  - python %APPVEYOR_BUILD_FOLDER%\emulator\brainflow_emulator\cyton_windows.py %APPVEYOR_BUILD_FOLDER%\tests\csharp\build\Release\test.exe 0
  # tests for ganglion
  - python %APPVEYOR_BUILD_FOLDER%\tests\python\brainflow_get_data.py --log --board 1 --port e6:73:73:18:09:b1
  - echo "stub text to dont start command with special character" && %APPVEYOR_BUILD_FOLDER%\tests\cpp\build\Release\test_get_data.exe 1 e6:73:73:18:09:b1
  - cd %APPVEYOR_BUILD_FOLDER%\tests\csharp\build\Release && test.exe 1 e6:73:73:18:09:b1
  # tests for synthetic
  - python %APPVEYOR_BUILD_FOLDER%\tests\python\brainflow_get_data.py --log --board -1 --port "smth"
  - python %APPVEYOR_BUILD_FOLDER%\tests\python\brainflow_multiboard_get_data.py --log --first-board -1 --first-port "smth1" --second-board -1 --second-port "smth2"
  - echo "stub text to dont start command with special character" && %APPVEYOR_BUILD_FOLDER%\tests\cpp\build\Release\test_get_data.exe -1 "smth"
  - cd %APPVEYOR_BUILD_FOLDER%\tests\csharp\build\Release && test.exe -1
  # tests for cyton daisy
  - python %APPVEYOR_BUILD_FOLDER%\emulator\brainflow_emulator\cyton_windows.py python %APPVEYOR_BUILD_FOLDER%\tests\python\brainflow_get_data.py --log --board 2 --port
  - python %APPVEYOR_BUILD_FOLDER%\emulator\brainflow_emulator\cyton_windows.py %APPVEYOR_BUILD_FOLDER%\tests\cpp\build\Release\test_get_data.exe 2
  - python %APPVEYOR_BUILD_FOLDER%\emulator\brainflow_emulator\cyton_windows.py %APPVEYOR_BUILD_FOLDER%\tests\csharp\build\Release\test.exe 2
  # tests for novaxr
  - python %APPVEYOR_BUILD_FOLDER%\emulator\brainflow_emulator\novaxr_udp.py python %APPVEYOR_BUILD_FOLDER%\tests\python\brainflow_get_data.py --board 3 --port 127.0.0.1
  - python %APPVEYOR_BUILD_FOLDER%\emulator\brainflow_emulator\novaxr_udp.py %APPVEYOR_BUILD_FOLDER%\tests\cpp\build\Release\test_get_data.exe 3 127.0.0.1
  - python %APPVEYOR_BUILD_FOLDER%\emulator\brainflow_emulator\novaxr_udp.py %APPVEYOR_BUILD_FOLDER%\tests\cpp\build32\Release\test_get_data.exe 3 127.0.0.1
  - python %APPVEYOR_BUILD_FOLDER%\emulator\brainflow_emulator\novaxr_udp.py %APPVEYOR_BUILD_FOLDER%\tests\csharp\build\Release\test.exe 3 127.0.0.1
  # tests for wifi shield based boards
  - python %APPVEYOR_BUILD_FOLDER%\emulator\brainflow_emulator\wifi_shield_emulator.py python %APPVEYOR_BUILD_FOLDER%\tests\python\brainflow_get_data.py --board 4 --port 127.0.0.1
  - python %APPVEYOR_BUILD_FOLDER%\emulator\brainflow_emulator\wifi_shield_emulator.py %APPVEYOR_BUILD_FOLDER%\tests\cpp\build\Release\test_get_data.exe 5 127.0.0.1
  - python %APPVEYOR_BUILD_FOLDER%\emulator\brainflow_emulator\wifi_shield_emulator.py %APPVEYOR_BUILD_FOLDER%\tests\csharp\build\Release\test.exe 6 127.0.0.1

# replace mocked libraries by real libs
after_test:
  - cp %APPVEYOR_BUILD_FOLDER%\compiled\GanglionLibNative64.dll %APPVEYOR_BUILD_FOLDER%\python-package\brainflow\lib\GanglionLibNative64.dll
  - cp %APPVEYOR_BUILD_FOLDER%\compiled\GanglionLibNative64.dll %APPVEYOR_BUILD_FOLDER%\java-package\brainflow\src\main\resources\GanglionLibNative64.dll

<<<<<<< HEAD
# deploy_script:
#   - python -m pip install wheel > wheel_install.txt
#   - python -m pip install twine > twine_install.txt
#   - python -m pip install awscli > awscli_install.txt
#   # upload to S3 in all cases, we will always be able to download libs
#   - aws s3 cp %APPVEYOR_BUILD_FOLDER%\installed32\inc\ s3://brainflow-artifacts/%APPVEYOR_REPO_COMMIT%/inc --recursive
#   - aws s3 cp %APPVEYOR_BUILD_FOLDER%\installed32\lib\ s3://brainflow-artifacts/%APPVEYOR_REPO_COMMIT%/lib32 --recursive
#   - aws s3 cp %APPVEYOR_BUILD_FOLDER%\installed64\lib\ s3://brainflow-artifacts/%APPVEYOR_REPO_COMMIT%/lib64 --recursive
#   # download files from travis using S3 create package and publish it
#   - ps: >-
#       If ($env:APPVEYOR_REPO_TAG -eq "true" -And $env:APPVEYOR_REPO_BRANCH -eq "master") {
#         # wait 30 minutes or until mac and linux binaries appear in s3
#         $lin = $false;
#         $osx = $false;
#         for ($i=0; $i -lt 30; $i++) {
#           aws s3 ls s3://brainflow-artifacts/$env:APPVEYOR_REPO_COMMIT/linux_success;
#           $lin = $?;
#           aws s3 ls s3://brainflow-artifacts/$env:APPVEYOR_REPO_COMMIT/osx_success;
#           $osx = $?
#           if($lin -and $osx) {break}
#           Start-Sleep -s 60;
#           echo "not found"
#         }
#         If ($lin -and $osx) {
#           write-output "Binaries found - running deployment"
#           New-Item $env:APPVEYOR_BUILD_FOLDER\linux -itemtype directory
#           New-Item $env:APPVEYOR_BUILD_FOLDER\osx -itemtype directory
#           aws s3 cp s3://brainflow-artifacts/$env:APPVEYOR_REPO_COMMIT/linux/ $env:APPVEYOR_BUILD_FOLDER\linux\ --recursive
#           aws s3 cp s3://brainflow-artifacts/$env:APPVEYOR_REPO_COMMIT/osx/ $env:APPVEYOR_BUILD_FOLDER\osx\ --recursive
#           Copy-Item "$env:APPVEYOR_BUILD_FOLDER\linux\*" -Destination "$env:APPVEYOR_BUILD_FOLDER\python-package\brainflow\lib" -Recurse
#           Copy-Item "$env:APPVEYOR_BUILD_FOLDER\osx\*" -Destination "$env:APPVEYOR_BUILD_FOLDER\python-package\brainflow\lib" -Recurse
#           ls $env:APPVEYOR_BUILD_FOLDER\python-package\brainflow\lib
#           cd $env:APPVEYOR_BUILD_FOLDER\python-package
#           python setup.py sdist bdist_wheel
#           twine upload --skip-existing dist/*.whl --user OpenBCI --password $env:PYPI_PASSWORD
#           cd $env:APPVEYOR_BUILD_FOLDER\java-package\brainflow
#           mvn package > mvn_final_stdout.txt
#           cd $env:APPVEYOR_BUILD_FOLDER\tools
#           .\github-release.exe release --user OpenBCI --repo brainflow --tag $env:APPVEYOR_REPO_TAG_NAME
#           .\github-release.exe upload --user OpenBCI --repo brainflow --tag $env:APPVEYOR_REPO_TAG_NAME --name brainflow.jar --file $env:APPVEYOR_BUILD_FOLDER\java-package\brainflow\target\brainflow.jar
#           .\github-release.exe upload --user OpenBCI --repo brainflow --tag $env:APPVEYOR_REPO_TAG_NAME --name brainflow-jar-with-dependencies.jar --file $env:APPVEYOR_BUILD_FOLDER\java-package\brainflow\target\brainflow-jar-with-dependencies.jar
#         }
#         Else {
#           write-output "Failed to wait for mac and linux libs"
#         }
#       } Else {
#         write-output "Skip deployment for non tag"
#       }
=======
deploy_script:
  - python -m pip install wheel > wheel_install.txt
  - python -m pip install twine > twine_install.txt
  - python -m pip install awscli > awscli_install.txt
  # upload to S3 in all cases, we will always be able to download libs
  - aws s3 cp %APPVEYOR_BUILD_FOLDER%\installed32\inc\ s3://brainflow-artifacts/%APPVEYOR_REPO_COMMIT%/inc --recursive
  - aws s3 cp %APPVEYOR_BUILD_FOLDER%\installed32\lib\ s3://brainflow-artifacts/%APPVEYOR_REPO_COMMIT%/lib32 --recursive
  - aws s3 cp %APPVEYOR_BUILD_FOLDER%\installed64\lib\ s3://brainflow-artifacts/%APPVEYOR_REPO_COMMIT%/lib64 --recursive
  # download files from travis using S3 create package and publish it
  - ps: >-
      $lin = $false;
      $osx = $false;
      for ($i=0; $i -lt 30; $i++) {
        # wait 30 minutes or until mac and linux binaries appear in s3
        aws s3 ls s3://brainflow-artifacts/$env:APPVEYOR_REPO_COMMIT/linux_success;
        $lin = $?;
        aws s3 ls s3://brainflow-artifacts/$env:APPVEYOR_REPO_COMMIT/osx_success;
        $osx = $?
        if($lin -and $osx) {break}
        Start-Sleep -s 60;
        echo "not found"
      }
      If ($lin -and $osx) {
        write-output "Binaries found - running deployment"
        New-Item $env:APPVEYOR_BUILD_FOLDER\linux -itemtype directory
        New-Item $env:APPVEYOR_BUILD_FOLDER\osx -itemtype directory
        aws s3 cp s3://brainflow-artifacts/$env:APPVEYOR_REPO_COMMIT/linux/ $env:APPVEYOR_BUILD_FOLDER\linux\ --recursive
        aws s3 cp s3://brainflow-artifacts/$env:APPVEYOR_REPO_COMMIT/osx/ $env:APPVEYOR_BUILD_FOLDER\osx\ --recursive
        cd $env:APPVEYOR_BUILD_FOLDER\java-package\brainflow
        mvn package > mvn_final_stdout.txt
        #upload .jars to aws
        aws s3 cp %APPVEYOR_BUILD_FOLDER%\java-package\brainflow\target\ s3://brainflow-artifacts/%APPVEYOR_REPO_COMMIT%/jars --recursive

        If ($env:APPVEYOR_REPO_TAG -eq "true" -And $env:APPVEYOR_REPO_BRANCH -eq "master") {
          Copy-Item "$env:APPVEYOR_BUILD_FOLDER\linux\*" -Destination "$env:APPVEYOR_BUILD_FOLDER\python-package\brainflow\lib" -Recurse
          Copy-Item "$env:APPVEYOR_BUILD_FOLDER\osx\*" -Destination "$env:APPVEYOR_BUILD_FOLDER\python-package\brainflow\lib" -Recurse
          ls $env:APPVEYOR_BUILD_FOLDER\python-package\brainflow\lib
          cd $env:APPVEYOR_BUILD_FOLDER\python-package
          python setup.py sdist bdist_wheel
          twine upload --skip-existing dist/*.whl --user OpenBCI --password $env:PYPI_PASSWORD
          cd $env:APPVEYOR_BUILD_FOLDER\tools
          .\github-release.exe release --user OpenBCI --repo brainflow --tag $env:APPVEYOR_REPO_TAG_NAME
          .\github-release.exe upload --user OpenBCI --repo brainflow --tag $env:APPVEYOR_REPO_TAG_NAME --name brainflow.jar --file $env:APPVEYOR_BUILD_FOLDER\java-package\brainflow\target\brainflow.jar
          .\github-release.exe upload --user OpenBCI --repo brainflow --tag $env:APPVEYOR_REPO_TAG_NAME --name brainflow-jar-with-dependencies.jar --file $env:APPVEYOR_BUILD_FOLDER\java-package\brainflow\target\brainflow-jar-with-dependencies.jar
        }
        Else {
          write-output "Skip deployment for non tag"
        }
      }
      Else {
        write-output "Failed to wait for mac and linux libs"
      }
>>>>>>> 1e668868

on_finish:
  - appveyor PushArtifact %APPVEYOR_BUILD_FOLDER%\build32\brainflow_build32_stdout.txt
  - appveyor PushArtifact %APPVEYOR_BUILD_FOLDER%\build64\brainflow_build64_stdout.txt
  - appveyor PushArtifact %APPVEYOR_BUILD_FOLDER%\GanglionBLEAPI\Mock\build\ganglion_mock_build64_stdout.txt
  - appveyor PushArtifact %APPVEYOR_BUILD_FOLDER%\java-package\brainflow\maven_package_stdout.txt

notifications:
  - provider: Email
    to:
      - '{{commitAuthorEmail}}'
    on_build_success: false
    on_build_failure: true
    on_build_status_changed: true<|MERGE_RESOLUTION|>--- conflicted
+++ resolved
@@ -57,11 +57,7 @@
   - mkdir %APPVEYOR_BUILD_FOLDER%\tests\cpp\build && cd %APPVEYOR_BUILD_FOLDER%\tests\cpp\build && cmake -G "Visual Studio 15 2017 Win64" -DCMAKE_SYSTEM_VERSION=8.1 -DCMAKE_PREFIX_PATH=%APPVEYOR_BUILD_FOLDER%\installed64\ .. && cmake --build . --config Release > cpp_test_build64_stdout.txt
   - mkdir %APPVEYOR_BUILD_FOLDER%\tests\cpp\build32 && cd %APPVEYOR_BUILD_FOLDER%\tests\cpp\build32 && cmake -G "Visual Studio 15 2017" -DCMAKE_SYSTEM_VERSION=8.1 -DCMAKE_PREFIX_PATH=%APPVEYOR_BUILD_FOLDER%\installed32\ .. && cmake --build . --config Release > cpp_test_build32_stdout.txt
   # mvn package for java
-<<<<<<< HEAD
-  - cd %APPVEYOR_BUILD_FOLDER%\java-package\brainflow && mvn package > maven_package_stdout.txt && cd ..\..\tests\java && javac -classpath ..\..\java-package\brainflow\target\brainflow-jar-with-dependencies.jar BrainFlowGetData.java
-=======
   - cd %APPVEYOR_BUILD_FOLDER%\java-package\brainflow && mvn package > maven_package_stdout.txt
->>>>>>> 1e668868
 
 test_script:
   # tests for cyton
@@ -97,7 +93,6 @@
   - cp %APPVEYOR_BUILD_FOLDER%\compiled\GanglionLibNative64.dll %APPVEYOR_BUILD_FOLDER%\python-package\brainflow\lib\GanglionLibNative64.dll
   - cp %APPVEYOR_BUILD_FOLDER%\compiled\GanglionLibNative64.dll %APPVEYOR_BUILD_FOLDER%\java-package\brainflow\src\main\resources\GanglionLibNative64.dll
 
-<<<<<<< HEAD
 # deploy_script:
 #   - python -m pip install wheel > wheel_install.txt
 #   - python -m pip install twine > twine_install.txt
@@ -108,104 +103,54 @@
 #   - aws s3 cp %APPVEYOR_BUILD_FOLDER%\installed64\lib\ s3://brainflow-artifacts/%APPVEYOR_REPO_COMMIT%/lib64 --recursive
 #   # download files from travis using S3 create package and publish it
 #   - ps: >-
-#       If ($env:APPVEYOR_REPO_TAG -eq "true" -And $env:APPVEYOR_REPO_BRANCH -eq "master") {
+#       $lin = $false;
+#       $osx = $false;
+#       for ($i=0; $i -lt 30; $i++) {
 #         # wait 30 minutes or until mac and linux binaries appear in s3
-#         $lin = $false;
-#         $osx = $false;
-#         for ($i=0; $i -lt 30; $i++) {
-#           aws s3 ls s3://brainflow-artifacts/$env:APPVEYOR_REPO_COMMIT/linux_success;
-#           $lin = $?;
-#           aws s3 ls s3://brainflow-artifacts/$env:APPVEYOR_REPO_COMMIT/osx_success;
-#           $osx = $?
-#           if($lin -and $osx) {break}
-#           Start-Sleep -s 60;
-#           echo "not found"
-#         }
-#         If ($lin -and $osx) {
-#           write-output "Binaries found - running deployment"
-#           New-Item $env:APPVEYOR_BUILD_FOLDER\linux -itemtype directory
-#           New-Item $env:APPVEYOR_BUILD_FOLDER\osx -itemtype directory
-#           aws s3 cp s3://brainflow-artifacts/$env:APPVEYOR_REPO_COMMIT/linux/ $env:APPVEYOR_BUILD_FOLDER\linux\ --recursive
-#           aws s3 cp s3://brainflow-artifacts/$env:APPVEYOR_REPO_COMMIT/osx/ $env:APPVEYOR_BUILD_FOLDER\osx\ --recursive
+#         aws s3 ls s3://brainflow-artifacts/$env:APPVEYOR_REPO_COMMIT/linux_success;
+#         $lin = $?;
+#         aws s3 ls s3://brainflow-artifacts/$env:APPVEYOR_REPO_COMMIT/osx_success;
+#         $osx = $?
+#         if($lin -and $osx) {break}
+#         Start-Sleep -s 60;
+#         echo "not found"
+#       }
+#       If ($lin -and $osx) {
+#         write-output "Binaries found - running deployment"
+#         New-Item $env:APPVEYOR_BUILD_FOLDER\linux -itemtype directory
+#         New-Item $env:APPVEYOR_BUILD_FOLDER\osx -itemtype directory
+#         aws s3 cp s3://brainflow-artifacts/$env:APPVEYOR_REPO_COMMIT/linux/ $env:APPVEYOR_BUILD_FOLDER\linux\ --recursive
+#         aws s3 cp s3://brainflow-artifacts/$env:APPVEYOR_REPO_COMMIT/osx/ $env:APPVEYOR_BUILD_FOLDER\osx\ --recursive
+#         cd $env:APPVEYOR_BUILD_FOLDER\java-package\brainflow
+#         mvn package > mvn_final_stdout.txt
+#         #upload .jars to aws
+#         aws s3 cp %APPVEYOR_BUILD_FOLDER%\java-package\brainflow\target\ s3://brainflow-artifacts/%APPVEYOR_REPO_COMMIT%/jars --recursive
+
+#         If ($env:APPVEYOR_REPO_TAG -eq "true" -And $env:APPVEYOR_REPO_BRANCH -eq "master") {
 #           Copy-Item "$env:APPVEYOR_BUILD_FOLDER\linux\*" -Destination "$env:APPVEYOR_BUILD_FOLDER\python-package\brainflow\lib" -Recurse
 #           Copy-Item "$env:APPVEYOR_BUILD_FOLDER\osx\*" -Destination "$env:APPVEYOR_BUILD_FOLDER\python-package\brainflow\lib" -Recurse
 #           ls $env:APPVEYOR_BUILD_FOLDER\python-package\brainflow\lib
 #           cd $env:APPVEYOR_BUILD_FOLDER\python-package
 #           python setup.py sdist bdist_wheel
 #           twine upload --skip-existing dist/*.whl --user OpenBCI --password $env:PYPI_PASSWORD
-#           cd $env:APPVEYOR_BUILD_FOLDER\java-package\brainflow
-#           mvn package > mvn_final_stdout.txt
 #           cd $env:APPVEYOR_BUILD_FOLDER\tools
 #           .\github-release.exe release --user OpenBCI --repo brainflow --tag $env:APPVEYOR_REPO_TAG_NAME
 #           .\github-release.exe upload --user OpenBCI --repo brainflow --tag $env:APPVEYOR_REPO_TAG_NAME --name brainflow.jar --file $env:APPVEYOR_BUILD_FOLDER\java-package\brainflow\target\brainflow.jar
 #           .\github-release.exe upload --user OpenBCI --repo brainflow --tag $env:APPVEYOR_REPO_TAG_NAME --name brainflow-jar-with-dependencies.jar --file $env:APPVEYOR_BUILD_FOLDER\java-package\brainflow\target\brainflow-jar-with-dependencies.jar
 #         }
 #         Else {
-#           write-output "Failed to wait for mac and linux libs"
+#           write-output "Skip deployment for non tag"
 #         }
-#       } Else {
-#         write-output "Skip deployment for non tag"
 #       }
-=======
-deploy_script:
-  - python -m pip install wheel > wheel_install.txt
-  - python -m pip install twine > twine_install.txt
-  - python -m pip install awscli > awscli_install.txt
-  # upload to S3 in all cases, we will always be able to download libs
-  - aws s3 cp %APPVEYOR_BUILD_FOLDER%\installed32\inc\ s3://brainflow-artifacts/%APPVEYOR_REPO_COMMIT%/inc --recursive
-  - aws s3 cp %APPVEYOR_BUILD_FOLDER%\installed32\lib\ s3://brainflow-artifacts/%APPVEYOR_REPO_COMMIT%/lib32 --recursive
-  - aws s3 cp %APPVEYOR_BUILD_FOLDER%\installed64\lib\ s3://brainflow-artifacts/%APPVEYOR_REPO_COMMIT%/lib64 --recursive
-  # download files from travis using S3 create package and publish it
-  - ps: >-
-      $lin = $false;
-      $osx = $false;
-      for ($i=0; $i -lt 30; $i++) {
-        # wait 30 minutes or until mac and linux binaries appear in s3
-        aws s3 ls s3://brainflow-artifacts/$env:APPVEYOR_REPO_COMMIT/linux_success;
-        $lin = $?;
-        aws s3 ls s3://brainflow-artifacts/$env:APPVEYOR_REPO_COMMIT/osx_success;
-        $osx = $?
-        if($lin -and $osx) {break}
-        Start-Sleep -s 60;
-        echo "not found"
-      }
-      If ($lin -and $osx) {
-        write-output "Binaries found - running deployment"
-        New-Item $env:APPVEYOR_BUILD_FOLDER\linux -itemtype directory
-        New-Item $env:APPVEYOR_BUILD_FOLDER\osx -itemtype directory
-        aws s3 cp s3://brainflow-artifacts/$env:APPVEYOR_REPO_COMMIT/linux/ $env:APPVEYOR_BUILD_FOLDER\linux\ --recursive
-        aws s3 cp s3://brainflow-artifacts/$env:APPVEYOR_REPO_COMMIT/osx/ $env:APPVEYOR_BUILD_FOLDER\osx\ --recursive
-        cd $env:APPVEYOR_BUILD_FOLDER\java-package\brainflow
-        mvn package > mvn_final_stdout.txt
-        #upload .jars to aws
-        aws s3 cp %APPVEYOR_BUILD_FOLDER%\java-package\brainflow\target\ s3://brainflow-artifacts/%APPVEYOR_REPO_COMMIT%/jars --recursive
+#       Else {
+#         write-output "Failed to wait for mac and linux libs"
+#       }
 
-        If ($env:APPVEYOR_REPO_TAG -eq "true" -And $env:APPVEYOR_REPO_BRANCH -eq "master") {
-          Copy-Item "$env:APPVEYOR_BUILD_FOLDER\linux\*" -Destination "$env:APPVEYOR_BUILD_FOLDER\python-package\brainflow\lib" -Recurse
-          Copy-Item "$env:APPVEYOR_BUILD_FOLDER\osx\*" -Destination "$env:APPVEYOR_BUILD_FOLDER\python-package\brainflow\lib" -Recurse
-          ls $env:APPVEYOR_BUILD_FOLDER\python-package\brainflow\lib
-          cd $env:APPVEYOR_BUILD_FOLDER\python-package
-          python setup.py sdist bdist_wheel
-          twine upload --skip-existing dist/*.whl --user OpenBCI --password $env:PYPI_PASSWORD
-          cd $env:APPVEYOR_BUILD_FOLDER\tools
-          .\github-release.exe release --user OpenBCI --repo brainflow --tag $env:APPVEYOR_REPO_TAG_NAME
-          .\github-release.exe upload --user OpenBCI --repo brainflow --tag $env:APPVEYOR_REPO_TAG_NAME --name brainflow.jar --file $env:APPVEYOR_BUILD_FOLDER\java-package\brainflow\target\brainflow.jar
-          .\github-release.exe upload --user OpenBCI --repo brainflow --tag $env:APPVEYOR_REPO_TAG_NAME --name brainflow-jar-with-dependencies.jar --file $env:APPVEYOR_BUILD_FOLDER\java-package\brainflow\target\brainflow-jar-with-dependencies.jar
-        }
-        Else {
-          write-output "Skip deployment for non tag"
-        }
-      }
-      Else {
-        write-output "Failed to wait for mac and linux libs"
-      }
->>>>>>> 1e668868
-
-on_finish:
-  - appveyor PushArtifact %APPVEYOR_BUILD_FOLDER%\build32\brainflow_build32_stdout.txt
-  - appveyor PushArtifact %APPVEYOR_BUILD_FOLDER%\build64\brainflow_build64_stdout.txt
-  - appveyor PushArtifact %APPVEYOR_BUILD_FOLDER%\GanglionBLEAPI\Mock\build\ganglion_mock_build64_stdout.txt
-  - appveyor PushArtifact %APPVEYOR_BUILD_FOLDER%\java-package\brainflow\maven_package_stdout.txt
+# on_finish:
+#   - appveyor PushArtifact %APPVEYOR_BUILD_FOLDER%\build32\brainflow_build32_stdout.txt
+#   - appveyor PushArtifact %APPVEYOR_BUILD_FOLDER%\build64\brainflow_build64_stdout.txt
+#   - appveyor PushArtifact %APPVEYOR_BUILD_FOLDER%\GanglionBLEAPI\Mock\build\ganglion_mock_build64_stdout.txt
+#   - appveyor PushArtifact %APPVEYOR_BUILD_FOLDER%\java-package\brainflow\maven_package_stdout.txt
 
 notifications:
   - provider: Email
